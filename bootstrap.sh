#!/bin/sh

AUTOCONF_FILES="Makefile.in aclocal.m4 ar-lib autom4te.cache compile \
        config.guess config.h.in config.sub configure depcomp install-sh \
        ltmain.sh missing *libtool test-driver"

case $1 in
    clean)
        test -f Makefile && make maintainer-clean
        for file in ${AUTOCONF_FILES}; do
            find . -name "$file" -print0 | xargs -0 -r rm -rf
        done
        exit 0
        ;;
esac

autoreconf -i
<<<<<<< HEAD
echo "Run \"./configure \${CONFIGURE_FLAGS} && make\""
=======
# shellcheck disable=SC2016
echo 'Run "./configure ${CONFIGURE_FLAGS} && make"'
>>>>>>> 607ed50a
<|MERGE_RESOLUTION|>--- conflicted
+++ resolved
@@ -15,9 +15,4 @@
 esac
 
 autoreconf -i
-<<<<<<< HEAD
-echo "Run \"./configure \${CONFIGURE_FLAGS} && make\""
-=======
-# shellcheck disable=SC2016
-echo 'Run "./configure ${CONFIGURE_FLAGS} && make"'
->>>>>>> 607ed50a
+echo 'Run "./configure ${CONFIGURE_FLAGS} && make"'